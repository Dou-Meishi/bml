--- conflicted
+++ resolved
@@ -238,11 +238,7 @@
         'n': 4,
         'T': 1.0,
         'N': 50,
-<<<<<<< HEAD
-        'M': 4096,
-=======
         'M': 1024,
->>>>>>> 10ecc8df
         'r': 0.0,
         'sigma_0': 0.4,
     },
@@ -250,11 +246,7 @@
         'hidden_size': 32,
     },
     'solver': {
-<<<<<<< HEAD
-        'lr': 5e-3,
-=======
         'lr': 1e-3,
->>>>>>> 10ecc8df
         'dirac': False,
         'quad_rule': 'trapezoidal',
         'correction': True,
