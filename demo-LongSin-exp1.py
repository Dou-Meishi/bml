--- conflicted
+++ resolved
@@ -237,18 +237,12 @@
         'correction': True,
     },
     'trainer': {
-<<<<<<< HEAD
-        'max_epoches': 9,
-        'steps_per_epoch': 200,
-        'lr_decay_per_epoch': 0.6,
-=======
         'max_epoches': 4,
         'steps_per_epoch': 50,
         'lr_decay_per_epoch': 0.9,
         
         # these lr are used at the first serveral epoches
         'warm_up_lr': [0.1, 0.2],
->>>>>>> f89002db
     },
 }
 
